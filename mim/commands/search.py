import os.path as osp
import pickle
import re
import subprocess
import tempfile
from pkg_resources import resource_filename
from typing import Any, List, Optional

import click
import pandas as pd
from modelindex.load_model_index import load
from modelindex.models.ModelIndex import ModelIndex
from pandas import DataFrame

from mim.click import OptionEatAll, get_downstream_package, param2lowercase
from mim.utils import (
    DEFAULT_CACHE_DIR,
    PKG2MODULE,
    PKG2PROJECT,
    cast2lowercase,
    echo_success,
    get_github_url,
    get_installed_version,
    highlighted_error,
    is_installed,
    split_package_version,
)

abbrieviation = {
    'batch_size': 'bs',
    'epochs': 'epoch',
    'inference_time': 'fps',
    'inference_time_(fps)': 'fps',
}


@click.command('search')
@click.argument(
    'packages',
    nargs=-1,
    type=click.STRING,
    required=True,
    autocompletion=get_downstream_package,
    callback=param2lowercase)
@click.option(
    '--config', 'configs', cls=OptionEatAll, help='Selected configs.')
@click.option('--valid-config', is_flag=True, help='List all valid config id.')
@click.option('--model', 'models', cls=OptionEatAll, help='Selected models.')
@click.option(
    '--dataset',
    'training_datasets',
    cls=OptionEatAll,
    help='Selected training datasets.')
@click.option(
    '--condition',
    'filter_conditions',
    type=str,
    help='Conditions of searching models.')
@click.option('--sort', 'sorted_fields', cls=OptionEatAll, help='Sort output.')
@click.option(
    '--ascending/--descending',
    is_flag=True,
    help='Sorting with ascending or descending.')
@click.option(
    '--field', 'shown_fields', cls=OptionEatAll, help='Fields to be shown.')
@click.option(
    '--exclude-field',
    'unshown_fields',
    cls=OptionEatAll,
    help='Fields to be hidden.')
@click.option('--valid-field', is_flag=True, help='List all valid field.')
@click.option(
    '--json', 'json_path', type=str, help='Dump output to json_path.')
@click.option('--to-dict', 'to_dict', is_flag=True, help='Return metadata.')
@click.option(
    '--local/--remote', default=True, help='Show local or remote packages.')
def cli(packages: List[str],
        configs: Optional[List[str]] = None,
        valid_config: bool = True,
        models: Optional[List[str]] = None,
        training_datasets: Optional[List[str]] = None,
        filter_conditions: Optional[str] = None,
        sorted_fields: Optional[List[str]] = None,
        ascending: bool = True,
        shown_fields: Optional[List[str]] = None,
        unshown_fields: Optional[List[str]] = None,
        valid_field: bool = True,
        json_path: Optional[str] = None,
        to_dict: bool = False,
        local: bool = True) -> Any:
    """Show the information of packages.

    \b
    Example:
        > mim search mmcls
        > mim search mmcls==0.11.0 --remote
        > mim search mmcls --valid-config
        > mim search mmcls --config resnet18_b16x8_cifar10
        > mim search mmcls --model resnet
        > mim search mmcls --dataset cifar-10
        > mim search mmcls --valid-filed
        > mim search mmcls --condition 'bs>45,epoch>100'
        > mim search mmcls --condition 'bs>45 epoch>100'
        > mim search mmcls --condition '128<bs<=256'
        > mim search mmcls --sort bs epoch
        > mim search mmcls --field epoch bs weight
        > mim search mmcls --exclude-field weight paper
    """
    packages_info = {}
    for package in packages:
        dataframe = get_model_info(
            package=package,
            configs=configs,
            models=models,
            training_datasets=training_datasets,
            filter_conditions=filter_conditions,
            sorted_fields=sorted_fields,
            ascending=ascending,
            shown_fields=shown_fields,
            unshown_fields=unshown_fields,
            local=local)

        if to_dict or json_path:
            packages_info.update(dataframe.to_dict('index'))  # type: ignore
        elif valid_config:
            echo_success('\nvalid config ids:')
            click.echo(dataframe.index.to_list())
        elif valid_field:
            echo_success('\nvalid fields:')
            click.echo(dataframe.columns.to_list())
        elif not dataframe.empty:
            print_df(dataframe)
        else:
            click.echo('can not find matching models.')

    if json_path:
        dump2json(dataframe, json_path)

    if to_dict:
        return packages_info


def get_model_info(package: str,
                   configs: Optional[List[str]] = None,
                   models: Optional[List[str]] = None,
                   training_datasets: Optional[List[str]] = None,
                   filter_conditions: Optional[str] = None,
                   sorted_fields: Optional[List[str]] = None,
                   ascending: bool = True,
                   shown_fields: Optional[List[str]] = None,
                   unshown_fields: Optional[List[str]] = None,
                   local: bool = True,
                   to_dict: bool = False) -> Any:
    """Get model information like metric or dataset.

    Args:
        package (str): Name of package to load metadata.
        configs (List[str], optional): Config ids to query. Default: None.
        models (List[str], optional): Models to query. Default: None.
        training_datasets (List[str], optional): Training datasets to query.
            Default: None.
        filter_conditions (str, optional): Conditions to filter. Default: None.
        sorted_fields (List[str], optional): Sort output by sorted_fields.
            Default: None.
        ascending (bool): Sort by ascending or descending. Default: True.
        shown_fields (List[str], optional): Fields to be outputted.
            Default: None.
        unshown_fields (List[str], optional): Fields to be hidden.
            Default: None.
        local (bool): Query from local environment or remote github.
            Default: True.
        to_dict (bool): Convert dataframe into dict. Default: False.
    """
    metadata = load_metadata(package, local)
    dataframe = convert2df(metadata)
    dataframe = filter_by_configs(dataframe, configs)
    dataframe = filter_by_conditions(dataframe, filter_conditions)
    dataframe = filter_by_models(dataframe, models)
    dataframe = filter_by_training_datasets(dataframe, training_datasets)
    dataframe = sort_by(dataframe, sorted_fields, ascending)
    dataframe = select_by(dataframe, shown_fields, unshown_fields)

    if to_dict:
        return dataframe.to_dict('index')
    else:
        return dataframe


def load_metadata(package: str, local: bool = True) -> Optional[ModelIndex]:
    """Load metadata from local package or remote package.

    Args:
        package (str): Name of package to load metadata.
        local (bool): Query from local environment or remote github.
            Default: True.
    """
    if '=' in package and local:
        raise ValueError(
            highlighted_error(
                'if package is set like "mmcls==0.11.0", the local '
                'flag should be False.'))

    if local:
        return load_metadata_from_local(package)
    else:
        return load_metadata_from_remote(package)


def load_metadata_from_local(package: str):
    """Load metadata from local package.

    Args:
        package (str): Name of package to load metadata.

    Example:
        >>> metadata = load_metadata_from_local('mmcls')
    """
    if is_installed(package):
        version = get_installed_version(package)
        click.echo(f'local verison: {version}')

<<<<<<< HEAD
        metadata_path = resource_filename(package, 'model_zoo.yml')
        metadata = load(metadata_path)
=======
        pkl_path = osp.join(DEFAULT_CACHE_DIR, f'{package}-{commit_id}.pkl')
        if osp.exists(pkl_path):
            with open(pkl_path, 'rb') as fr:
                metadata = pickle.load(fr)
        else:
            module_name = PKG2MODULE.get(package, package)
            metadata_path = resource_filename(module_name, 'model_zoo.yml')
            metadata = load(metadata_path)

            with open(pkl_path, 'wb') as fw:
                pickle.dump(metadata, fw)
>>>>>>> f74886e0

        return metadata
    else:
        raise ImportError(
            highlighted_error(
                f'{package} is not installed. Install {package} by "mim '
                f'install {package}" or use mim search {package} --remote'))


def load_metadata_from_remote(package: str) -> Optional[ModelIndex]:
    """Load metadata from github.

    Download the model_zoo directory from github and parse it into metadata.

    Args:
        package (str): Name of package to load metadata.

    Example:
        >>> # load metadata from master branch
        >>> metadata = load_metadata_from_remote('mmcls')
        >>> # load metadata from 0.11.0
        >>> metadata = load_metadata_from_remote('mmcls==0.11.0')
    """
    package, version = split_package_version(package)

    github_url = get_github_url(package)

    pkl_path = osp.join(DEFAULT_CACHE_DIR, f'{package}-{version}.pkl')
    if osp.exists(pkl_path):
        with open(pkl_path, 'rb') as fr:
            metadata = pickle.load(fr)
    else:
        clone_cmd = ['git', 'clone', github_url]
        if version:
            clone_cmd.extend(['-b', f'v{version}'])
        with tempfile.TemporaryDirectory() as temp:
            repo_root = osp.join(temp, PKG2PROJECT[package])
            clone_cmd.append(repo_root)
            subprocess.check_call(
                clone_cmd, stdout=subprocess.DEVNULL, stderr=subprocess.STDOUT)
            metadata_path = osp.join(repo_root, 'model_zoo.yml')
            if not osp.exists(metadata_path):
                raise FileNotFoundError(
                    highlighted_error(
                        'current version can not support "mim search '
                        f'{package}", please upgrade your {package}.'))

            metadata = load(metadata_path)

        if not version:
            with open(pkl_path, 'wb') as fw:
                pickle.dump(metadata, fw)

    return metadata


def convert2df(metadata: ModelIndex) -> DataFrame:
    """Convert metadata into DataFrame format."""
    name2model = {}
    name2collection = {}
    for collection in metadata.collections:
        collection_info = {}
        data = getattr(collection.metadata, 'data', None)
        if data:
            for key, value in data.items():
                name = '_'.join(key.split())
                name = cast2lowercase(name)
                name = abbrieviation.get(name, name)
                if isinstance(value, str):
                    collection_info[name] = cast2lowercase(value)
                elif isinstance(value, (list, tuple)):
                    collection_info[name] = ','.join(cast2lowercase(value))
                else:
                    collection_info[name] = value

        paper = getattr(collection, 'paper', None)
        if paper:
            if isinstance(paper, str):
                collection_info['paper'] = paper
            else:
                collection_info['paper'] = ','.join(paper)

        readme = getattr(collection, 'readme', None)
        if readme:
            collection_info['readme'] = readme

        name2collection[collection.name] = collection_info

    for model in metadata.models:
        model_info = {}
        data = getattr(model.metadata, 'data', None)
        if data:
            for key, value in model.metadata.data.items():
                name = '_'.join(key.split())
                name = cast2lowercase(name)
                name = abbrieviation.get(name, name)
                if isinstance(value, str):
                    model_info[name] = cast2lowercase(value)
                elif isinstance(value, (list, tuple)):
                    model_info[name] = ','.join(cast2lowercase(value))
                else:
                    model_info[name] = value

        results = getattr(model, 'results', None)
        for result in results:
            dataset = cast2lowercase(result.dataset)
            metrics = getattr(result, 'metrics', None)
            if metrics is None:
                continue

            for key, value in metrics.items():
                name = '_'.join(key.split())
                name = cast2lowercase(name)
                name = abbrieviation.get(name, name)
                model_info[f'{dataset}/{name}'] = value

        paper = getattr(model, 'paper', None)
        if paper:
            if isinstance(paper, str):
                model_info['paper'] = paper
            else:
                model_info['paper'] = ','.join(paper)

        weight = getattr(model, 'weights', None)
        if weight:
            if isinstance(weight, str):
                model_info['weight'] = weight
            else:
                model_info['weight'] = ','.join(weight)

        config = getattr(model, 'config', None)
        if config:
            if isinstance(config, str):
                model_info['config'] = config
            else:
                model_info['config'] = ','.join(config)

        collection_name = getattr(model, 'in_collection', None)
        if collection_name:
            model_info['model'] = cast2lowercase(collection_name)
            for key, value in name2collection[collection_name].items():
                model_info.setdefault(key, value)

        name2model[model.name] = model_info

    df = DataFrame(name2model)
    df = df.T

    return df


def filter_by_configs(dataframe: DataFrame,
                      configs: Optional[List[str]] = None) -> DataFrame:
    """Filter by configs.

    Args:
        dataframe (DataFrame): Data to be filtered.
        configs (List[str], optional): Config ids to query. Default: None.
    """
    if configs is None:
        return dataframe

    configs = cast2lowercase(configs)
    valid_configs = set(dataframe.index)
    invalid_configs = set(configs) - valid_configs  # type: ignore

    if invalid_configs:
        raise ValueError(
            highlighted_error(
                f'Expected configs: {valid_configs}, but got {invalid_configs}'
            ))

    return dataframe.filter(items=configs, axis=0)


def filter_by_models(
        dataframe: DataFrame,  # type: ignore
        models: Optional[List[str]] = None) -> DataFrame:
    """Filter by models.

    Args:
        dataframe (DataFrame): Data to be filtered.
        models (List[str], optional): Models to query. Default: None.
    """
    if models is None:
        return dataframe

    if 'model' not in dataframe.columns:
        raise ValueError(
            highlighted_error(f'models is not in {dataframe.columns}.'))

    models = cast2lowercase(models)

    valid_models = set(dataframe['model'])
    invalid_models = set(models) - valid_models  # type: ignore

    if invalid_models:
        raise ValueError(
            highlighted_error(
                f'Expected models: {valid_models}, but got {invalid_models}'))

    selected_rows = False
    for model in models:  # type: ignore
        selected_rows |= (dataframe['model'] == model)

    return dataframe[selected_rows]


def filter_by_conditions(
        dataframe: DataFrame,
        filter_conditions: Optional[str] = None) -> DataFrame:  # TODO
    """Filter rows with conditions.

    Args:
        dataframe (DataFrame): Data to be filtered.
        filter_conditions (str, optional): Conditions to filter. Default: None.
    """
    if filter_conditions is None:
        return dataframe

    filter_conditions = cast2lowercase(filter_conditions)

    and_conditions = []
    or_conditions = []

    # 'fps>45,epoch>100' or 'fps>45 epoch>100' -> ['fps>40', 'epoch>100']
    filter_conditions = re.split(r'[ ,]+', filter_conditions)  # type: ignore

    valid_fields = dataframe.columns
    for condition in filter_conditions:  # type: ignore
        search_group = re.search(r'[a-z]+[-@_]*[.\w]*', condition)  # TODO
        if search_group is None:
            raise ValueError(
                highlighted_error(f'Invalid condition: {condition}'))

        field = search_group[0]  # type: ignore

        contain_index = valid_fields.str.contains(field)
        if contain_index.any():
            contain_fields = valid_fields[contain_index]
            for _field in contain_fields:
                new_condition = condition.replace(field, f'`{_field}`')
                if '/' in _field:
                    or_conditions.append(new_condition)
                else:
                    and_conditions.append(condition)
        else:
            raise ValueError(highlighted_error(f'Invalid field: {field}'))

    if and_conditions:
        expr = ' & '.join(and_conditions)
        dataframe = dataframe.query(expr)

    if or_conditions:
        expr = ' | '.join(or_conditions)
        dataframe = dataframe.query(expr)

    return dataframe


def filter_by_training_datasets(dataframe: DataFrame,
                                datasets: Optional[List[str]]) -> DataFrame:
    """Filter by training datasets.

    Args:
        dataframe (DataFrame): Data to be filtered.
        datasets (List[str], optional): Training datasets to query.
            Default: None.
    """
    if datasets is None:
        return dataframe

    if 'training_data' not in dataframe.columns:
        raise ValueError(
            highlighted_error(
                f'training_datasets is not in {dataframe.columns}.'))

    datasets = cast2lowercase(datasets)

    valid_datasets = set(dataframe['training_data'])
    invalid_datasets = set(datasets) - valid_datasets  # type: ignore

    if invalid_datasets:
        raise ValueError(
            highlighted_error(f'Expected datasets: {valid_datasets}, but got '
                              f'{invalid_datasets}'))

    selected_rows = False
    for ds in datasets:  # type: ignore
        selected_rows |= (dataframe['training_data'] == ds)

    return dataframe[selected_rows]


def sort_by(dataframe: DataFrame,
            sorted_fields: Optional[List[str]],
            ascending: bool = True) -> DataFrame:
    """Sort by the fields.

    Args:
        dataframe (DataFrame): Data to be sorted.
        sorted_fields (List[str], optional): Sort output by sorted_fields.
            Default: None.
        ascending (bool): Sort by ascending or descending. Default: True.
    """
    if sorted_fields is None:
        return dataframe

    sorted_fields = cast2lowercase(sorted_fields)

    valid_fields = set(dataframe.columns)
    invalid_fields = set(sorted_fields) - valid_fields  # type: ignore
    if invalid_fields:
        raise ValueError(
            highlighted_error(
                f'Expected fields: {valid_fields}, but got {invalid_fields}'))

    sorted_fields = list(sorted_fields)  # type: ignore
    return dataframe.sort_values(by=sorted_fields, ascending=ascending)


def select_by(dataframe: DataFrame,
              shown_fields: Optional[List[str]] = None,
              unshown_fields: Optional[List[str]] = None) -> DataFrame:
    """Select by the fields.

    Args:
        dataframe (DataFrame): Data to be filtered.
        shown_fields (List[str], optional): Fields to be outputted.
            Default: None.
        unshown_fields (List[str], optional): Fields to be hidden.
            Default: None.
    """
    if shown_fields is None and unshown_fields is None:
        return dataframe

    if shown_fields and unshown_fields:
        raise ValueError(
            highlighted_error(
                'shown_fields and unshown_fields must be mutually exclusive.'))

    valid_fields = set(dataframe.columns)
    if shown_fields:
        shown_fields = cast2lowercase(shown_fields)
        invalid_fields = set(shown_fields) - valid_fields  # type: ignore
        if invalid_fields:
            raise ValueError(
                highlighted_error(f'Expected fields: {valid_fields}, but got '
                                  f'{invalid_fields}'))

        dataframe = dataframe.filter(items=shown_fields)

    else:
        unshown_fields = cast2lowercase(unshown_fields)  # type: ignore
        invalid_fields = set(unshown_fields) - valid_fields  # type: ignore
        if invalid_fields:
            raise ValueError(
                highlighted_error(f'Expected fields: {valid_fields}, but got '
                                  f'{invalid_fields}'))

        dataframe = dataframe.drop(
            columns=list(unshown_fields))  # type: ignore

    dataframe = dataframe.dropna(axis=0, how='all')

    return dataframe


def dump2json(dataframe: DataFrame, json_path: str) -> None:
    """Dump data frame of meta data into JSON.

    Args:
        dataframe (DataFrame): Data to be filtered.
        json_path (str): Dump output to json_path.
    """
    dataframe.to_json(json_path)


def print_df(dataframe: DataFrame) -> None:
    """Print Dataframe into terminal."""

    def _generate_output():
        for row in dataframe.iterrows():
            config_msg = click.style(f'config id: {row[0]}\n', fg='green')
            yield from [
                config_msg, '-' * pd.get_option('display.width'),
                f'\n{row[1].dropna().to_string()}\n'
            ]

    click.echo_via_pager(_generate_output())<|MERGE_RESOLUTION|>--- conflicted
+++ resolved
@@ -15,7 +15,6 @@
 from mim.click import OptionEatAll, get_downstream_package, param2lowercase
 from mim.utils import (
     DEFAULT_CACHE_DIR,
-    PKG2MODULE,
     PKG2PROJECT,
     cast2lowercase,
     echo_success,
@@ -219,22 +218,8 @@
         version = get_installed_version(package)
         click.echo(f'local verison: {version}')
 
-<<<<<<< HEAD
         metadata_path = resource_filename(package, 'model_zoo.yml')
         metadata = load(metadata_path)
-=======
-        pkl_path = osp.join(DEFAULT_CACHE_DIR, f'{package}-{commit_id}.pkl')
-        if osp.exists(pkl_path):
-            with open(pkl_path, 'rb') as fr:
-                metadata = pickle.load(fr)
-        else:
-            module_name = PKG2MODULE.get(package, package)
-            metadata_path = resource_filename(module_name, 'model_zoo.yml')
-            metadata = load(metadata_path)
-
-            with open(pkl_path, 'wb') as fw:
-                pickle.dump(metadata, fw)
->>>>>>> f74886e0
 
         return metadata
     else:
