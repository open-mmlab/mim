--- conflicted
+++ resolved
@@ -64,17 +64,10 @@
         result = runner.invoke(install, ['./mmclassification', '--yes'])
         assert result.exit_code == 0
 
-<<<<<<< HEAD
-=======
-        # mim install mmclassification
-        result = runner.invoke(install, ['mmclassification', '--yes'])
+        # mim install -e ./mmclassification
+        result = runner.invoke(install, ['-e', './mmclassification', '--yes'])
         assert result.exit_code == 0
 
-        # mim install -e mmclassification
-        result = runner.invoke(install, ['-e', 'mmclassification', '--yes'])
-        assert result.exit_code == 0
-
->>>>>>> bef7595e
         os.chdir(current_root)
 
     # mim install mmcls --yes
