import os.path as osp
import pickle
import re
import subprocess
import tempfile
import typing
from pkg_resources import resource_filename
from typing import Any, List, Optional

import click
from modelindex.load_model_index import load
from modelindex.models.ModelIndex import ModelIndex
from pandas import DataFrame, Series

from mim.click import OptionEatAll, get_downstream_package, param2lowercase
from mim.utils import (
    DEFAULT_CACHE_DIR,
    PKG2PROJECT,
    cast2lowercase,
    echo_success,
    get_github_url,
    highlighted_error,
    is_installed,
    split_package_version,
)


@click.command('search')
@click.argument(
    'packages',
    nargs=-1,
    type=click.STRING,
    required=True,
    autocompletion=get_downstream_package,
    callback=param2lowercase)
@click.option(
    '--config', 'configs', cls=OptionEatAll, help='Selected configs.')
@click.option('--valid-config', is_flag=True, help='List all valid config id.')
@click.option('--model', 'models', cls=OptionEatAll, help='Selected models.')
@click.option(
    '--dataset',
    'training_datasets',
    cls=OptionEatAll,
    help='Selected training datasets.')
@click.option(
    '--condition',
    'filter_conditions',
    type=str,
    help='Conditions of searching models.')
@click.option('--sort', 'sorted_fields', cls=OptionEatAll, help='Sort output.')
@click.option(
    '--ascending/--descending',
    is_flag=True,
    help='Sorting with ascending or descending.')
@click.option(
    '--field', 'shown_fields', cls=OptionEatAll, help='Fields to be shown.')
@click.option(
    '--exclude-field',
    'unshown_fields',
    cls=OptionEatAll,
    help='Fields to be hidden.')
@click.option('--valid-field', is_flag=True, help='List all valid field.')
@click.option(
    '--json', 'json_path', type=str, help='Dump output to json_path.')
@click.option('--to-dict', 'to_dict', is_flag=True, help='Return metadata.')
@click.option(
    '--local/--remote', default=True, help='Show local or remote packages.')
@click.option(
    '--display-width', type=int, default=80, help='The display width.')
def cli(packages: List[str],
        configs: Optional[List[str]] = None,
        valid_config: bool = True,
        models: Optional[List[str]] = None,
        training_datasets: Optional[List[str]] = None,
        filter_conditions: Optional[str] = None,
        sorted_fields: Optional[List[str]] = None,
        ascending: bool = True,
        shown_fields: Optional[List[str]] = None,
        unshown_fields: Optional[List[str]] = None,
        valid_field: bool = True,
        json_path: Optional[str] = None,
        to_dict: bool = False,
        local: bool = True,
        display_width: int = 80) -> Any:
    """Show the information of packages.

    \b
    Example:
        > mim search mmcls
        > mim search mmcls==0.11.0 --remote
        > mim search mmcls --valid-config
        > mim search mmcls --config resnet18_b16x8_cifar10
        > mim search mmcls --model resnet
        > mim search mmcls --dataset cifar-10
        > mim search mmcls --valid-filed
        > mim search mmcls --condition 'batch_size>45,epochs>100'
        > mim search mmcls --condition 'batch_size>45 epochs>100'
        > mim search mmcls --condition '128<batch_size<=256'
        > mim search mmcls --sort batch_size epochs
        > mim search mmcls --field epochs batch_size weight
        > mim search mmcls --exclude-field weight paper
    """
    packages_info = {}
    for package in packages:
        dataframe = get_model_info(
            package=package,
            configs=configs,
            models=models,
            training_datasets=training_datasets,
            filter_conditions=filter_conditions,
            sorted_fields=sorted_fields,
            ascending=ascending,
            shown_fields=shown_fields,
            unshown_fields=unshown_fields,
            local=local)

        if to_dict or json_path:
            packages_info.update(dataframe.to_dict('index'))  # type: ignore
        elif valid_config:
            echo_success('\nvalid config ids:')
            click.echo(dataframe.index.to_list())
        elif valid_field:
            echo_success('\nvalid fields:')
            click.echo(dataframe.columns.to_list())
        elif not dataframe.empty:
            print_df(dataframe, display_width)
        else:
            click.echo('can not find matching models.')

    if json_path:
        dump2json(dataframe, json_path)

    if to_dict:
        return packages_info


def get_model_info(package: str,
                   configs: Optional[List[str]] = None,
                   models: Optional[List[str]] = None,
                   training_datasets: Optional[List[str]] = None,
                   filter_conditions: Optional[str] = None,
                   sorted_fields: Optional[List[str]] = None,
                   ascending: bool = True,
                   shown_fields: Optional[List[str]] = None,
                   unshown_fields: Optional[List[str]] = None,
                   local: bool = True,
                   to_dict: bool = False) -> Any:
    """Get model information like metric or dataset.

    Args:
        package (str): Name of package to load metadata.
        configs (List[str], optional): Config ids to query. Default: None.
        models (List[str], optional): Models to query. Default: None.
        training_datasets (List[str], optional): Training datasets to query.
            Default: None.
        filter_conditions (str, optional): Conditions to filter. Default: None.
        sorted_fields (List[str], optional): Sort output by sorted_fields.
            Default: None.
        ascending (bool): Sort by ascending or descending. Default: True.
        shown_fields (List[str], optional): Fields to be outputted.
            Default: None.
        unshown_fields (List[str], optional): Fields to be hidden.
            Default: None.
        local (bool): Query from local environment or remote github.
            Default: True.
        to_dict (bool): Convert dataframe into dict. Default: False.
    """
    metadata = load_metadata(package, local)
    dataframe = convert2df(metadata)
    dataframe = filter_by_configs(dataframe, configs)
    dataframe = filter_by_conditions(dataframe, filter_conditions)
    dataframe = filter_by_models(dataframe, models)
    dataframe = filter_by_training_datasets(dataframe, training_datasets)
    dataframe = sort_by(dataframe, sorted_fields, ascending)
    dataframe = select_by(dataframe, shown_fields, unshown_fields)

    if to_dict:
        return dataframe.to_dict('index')
    else:
        return dataframe


def load_metadata(package: str, local: bool = True) -> Optional[ModelIndex]:
    """Load metadata from local package or remote package.

    Args:
        package (str): Name of package to load metadata.
        local (bool): Query from local environment or remote github.
            Default: True.
    """
    if '=' in package and local:
        raise ValueError(
            highlighted_error(
                'if package is set like "mmcls==0.11.0", the local '
                'flag should be False.'))

    if local:
        return load_metadata_from_local(package)
    else:
        return load_metadata_from_remote(package)


def load_metadata_from_local(package: str):
    """Load metadata from local package.

    Args:
        package (str): Name of package to load metadata.

    Example:
        >>> metadata = load_metadata_from_local('mmcls')
    """
    if is_installed(package):
        # rename the model_zoo.yml to model-index.yml but support both of them
        # for backward compatibility
        metadata_path = resource_filename(package, 'model-index.yml')
        if not osp.exists(metadata_path):
            metadata_path = resource_filename(package, 'model_zoo.yml')
            if not osp.exists(metadata_path):
                raise FileNotFoundError(
                    highlighted_error(
                        'model-index.yml or model_zoo.yml is not found, please'
                        f' upgrade your {package} to support search command'))

        metadata = load(metadata_path)

        return metadata
    else:
        raise ImportError(
            highlighted_error(
                f'{package} is not installed. Install {package} by "mim '
                f'install {package}" or use mim search {package} --remote'))


def load_metadata_from_remote(package: str) -> Optional[ModelIndex]:
    """Load metadata from github.

    Download the model_zoo directory from github and parse it into metadata.

    Args:
        package (str): Name of package to load metadata.

    Example:
        >>> # load metadata from master branch
        >>> metadata = load_metadata_from_remote('mmcls')
        >>> # load metadata from 0.11.0
        >>> metadata = load_metadata_from_remote('mmcls==0.11.0')
    """
    package, version = split_package_version(package)

    github_url = get_github_url(package)

    pkl_path = osp.join(DEFAULT_CACHE_DIR, f'{package}-{version}.pkl')
    if osp.exists(pkl_path):
        with open(pkl_path, 'rb') as fr:
            metadata = pickle.load(fr)
    else:
        clone_cmd = ['git', 'clone', github_url]
        if version:
            clone_cmd.extend(['-b', f'v{version}'])
        with tempfile.TemporaryDirectory() as temp:
            repo_root = osp.join(temp, PKG2PROJECT[package])
            clone_cmd.append(repo_root)
            subprocess.check_call(
                clone_cmd, stdout=subprocess.DEVNULL, stderr=subprocess.STDOUT)

            # rename the model_zoo.yml to model-index.yml but support both of
            # them for backward compatibility
            metadata_path = resource_filename(package, 'model-index.yml')
            if not osp.exists(metadata_path):
                metadata_path = resource_filename(package, 'model_zoo.yml')
                if not osp.exists(metadata_path):
                    raise FileNotFoundError(
                        highlighted_error(
                            'model-index.yml or model_zoo.yml is not found, '
                            f'please upgrade your {package} to support search '
                            'command'))

            metadata = load(metadata_path)

        if not version:
            with open(pkl_path, 'wb') as fw:
                pickle.dump(metadata, fw)

    return metadata


def convert2df(metadata: ModelIndex) -> DataFrame:
    """Convert metadata into DataFrame format."""

    def _parse(data: dict) -> dict:
        parsed_data = {}
        for key, value in data.items():
            unit = ''
            name = key.split()
            if '(' in key:
                # inference time (ms/im) will be splitted into `inference time`
                # and `(ms/im)`
                name, unit = name[0:-1], name[-1]
            name = '_'.join(name)
            name = cast2lowercase(name)

            if isinstance(value, str):
                parsed_data[name] = cast2lowercase(value)
            elif isinstance(value, (list, tuple)):
                if isinstance(value[0], dict):
                    # inference time is a list of dict like List[dict]
                    # each item of inference time represents the environment
                    # where it is tested
                    for _value in value:
                        envs = [
                            str(_value.get(env)) for env in [
                                'hardware', 'backend', 'batch size', 'mode',
                                'resolution'
                            ]
                        ]
                        new_name = f'inference_time{unit}[{",".join(envs)}]'
                        parsed_data[new_name] = _value.get('value')
                else:
                    new_name = f'{name}{unit}'
                    parsed_data[new_name] = ','.join(cast2lowercase(value))
            else:
                new_name = f'{name}{unit}'
                parsed_data[new_name] = value

        return parsed_data

    name2model = {}
    name2collection = {}
    for collection in metadata.collections:
        collection_info = {}
        data = getattr(collection.metadata, 'data', None)
        if data:
            collection_info.update(_parse(data))

        paper = getattr(collection, 'paper', None)
        if paper:
            if isinstance(paper, str):
                collection_info['paper'] = paper
            else:
                collection_info['paper'] = ','.join(paper)

        readme = getattr(collection, 'readme', None)
        if readme:
            collection_info['readme'] = readme

        name2collection[collection.name] = collection_info

    for model in metadata.models:
        model_info = {}
        data = getattr(model.metadata, 'data', None)
        if data:
            model_info.update(_parse(data))

        results = getattr(model, 'results', None)
        for result in results:
            dataset = cast2lowercase(result.dataset)
            metrics = getattr(result, 'metrics', None)
            if metrics is None:
                continue

            for key, value in metrics.items():
                name = '_'.join(key.split())
                name = cast2lowercase(name)
                model_info[f'{dataset}/{name}'] = value

        paper = getattr(model, 'paper', None)
        if paper:
            if isinstance(paper, str):
                model_info['paper'] = paper
            else:
                model_info['paper'] = ','.join(paper)

        weight = getattr(model, 'weights', None)
        if weight:
            if isinstance(weight, str):
                model_info['weight'] = weight
            else:
                model_info['weight'] = ','.join(weight)

        config = getattr(model, 'config', None)
        if config:
            if isinstance(config, str):
                model_info['config'] = config
            else:
                model_info['config'] = ','.join(config)

        collection_name = getattr(model, 'in_collection', None)
        if collection_name:
            model_info['model'] = cast2lowercase(collection_name)
            for key, value in name2collection[collection_name].items():
                model_info.setdefault(key, value)

        name2model[model.name] = model_info

    df = DataFrame(name2model)
    df = df.T

    return df


def filter_by_configs(dataframe: DataFrame,
                      configs: Optional[List[str]] = None) -> DataFrame:
    """Filter by configs.

    Args:
        dataframe (DataFrame): Data to be filtered.
        configs (List[str], optional): Config ids to query. Default: None.
    """
    if configs is None:
        return dataframe

    configs = cast2lowercase(configs)
    valid_configs = set(dataframe.index)
    invalid_configs = set(configs) - valid_configs  # type: ignore

    if invalid_configs:
        raise ValueError(
            highlighted_error(
                f'Expected configs: {valid_configs}, but got {invalid_configs}'
            ))

    return dataframe.filter(items=configs, axis=0)


def filter_by_models(
        dataframe: DataFrame,  # type: ignore
        models: Optional[List[str]] = None) -> DataFrame:
    """Filter by models.

    Args:
        dataframe (DataFrame): Data to be filtered.
        models (List[str], optional): Models to query. Default: None.
    """
    if models is None:
        return dataframe

    if 'model' not in dataframe.columns:
        raise ValueError(
            highlighted_error(f'models is not in {dataframe.columns}.'))

    models = cast2lowercase(models)

    valid_models = set(dataframe['model'])
    invalid_models = set(models) - valid_models  # type: ignore

    if invalid_models:
        raise ValueError(
            highlighted_error(
                f'Expected models: {valid_models}, but got {invalid_models}'))

    selected_rows = False
    for model in models:  # type: ignore
        selected_rows |= (dataframe['model'] == model)

    return dataframe[selected_rows]


def filter_by_conditions(
        dataframe: DataFrame,
        filter_conditions: Optional[str] = None) -> DataFrame:  # TODO
    """Filter rows with conditions.

    Args:
        dataframe (DataFrame): Data to be filtered.
        filter_conditions (str, optional): Conditions to filter. Default: None.
    """
    if filter_conditions is None:
        return dataframe

    filter_conditions = cast2lowercase(filter_conditions)

    and_conditions = []
    or_conditions = []

    # 'inference_time>45,epoch>100' or 'inference_time>45 epoch>100' will be
    # parsed into ['inference_time>40', 'epoch>100']
    filter_conditions = re.split(r'[ ,]+', filter_conditions)  # type: ignore

    valid_fields = dataframe.columns
    for condition in filter_conditions:  # type: ignore
        search_group = re.search(r'[a-z]+[-@_]*[.\w]*', condition)  # TODO
        if search_group is None:
            raise ValueError(
                highlighted_error(f'Invalid condition: {condition}'))

        field = search_group[0]  # type: ignore

        contain_index = valid_fields.str.contains(field)
        if contain_index.any():
            contain_fields = valid_fields[contain_index]
            for _field in contain_fields:
                new_condition = condition.replace(field, f'`{_field}`')
                if '/' in _field:
                    or_conditions.append(new_condition)
                else:
                    and_conditions.append(condition)
        else:
            raise ValueError(highlighted_error(f'Invalid field: {field}'))

    if and_conditions:
        expr = ' & '.join(and_conditions)
        dataframe = dataframe.query(expr)

    if or_conditions:
        expr = ' | '.join(or_conditions)
        dataframe = dataframe.query(expr)

    return dataframe


def filter_by_training_datasets(dataframe: DataFrame,
                                datasets: Optional[List[str]]) -> DataFrame:
    """Filter by training datasets.

    Args:
        dataframe (DataFrame): Data to be filtered.
        datasets (List[str], optional): Training datasets to query.
            Default: None.
    """
    if datasets is None:
        return dataframe

    if 'training_data' not in dataframe.columns:
        raise ValueError(
            highlighted_error(
                f'training_datasets is not in {dataframe.columns}.'))

    datasets = cast2lowercase(datasets)

    valid_datasets = set(dataframe['training_data'])
    invalid_datasets = set(datasets) - valid_datasets  # type: ignore

    if invalid_datasets:
        raise ValueError(
            highlighted_error(f'Expected datasets: {valid_datasets}, but got '
                              f'{invalid_datasets}'))

    selected_rows = False
    for ds in datasets:  # type: ignore
        selected_rows |= (dataframe['training_data'] == ds)

    return dataframe[selected_rows]


def sort_by(dataframe: DataFrame,
            sorted_fields: Optional[List[str]],
            ascending: bool = True) -> DataFrame:
    """Sort by the fields.

    When sorting output with some fields, substring is spported. For example,
    if sorted_fields is ['epo'], the actual sorted fieds will be ['epochs'].

    Args:
        dataframe (DataFrame): Data to be sorted.
        sorted_fields (List[str], optional): Sort output by sorted_fields.
            Default: None.
        ascending (bool): Sort by ascending or descending. Default: True.
    """

    @typing.no_type_check
    def _filter_field(valid_fields: Series, input_fields: List[str]):
        matched_fields = []
        invalid_fields = set()
        for input_field in input_fields:
            contain_index = valid_fields.str.contains(input_field)
            contain_fields = valid_fields[contain_index]
            if len(contain_fields) == 1:
                matched_fields.extend(contain_fields)
            elif len(contain_fields) > 2:
                raise ValueError(
                    highlighted_error(
                        f'{input_field} matchs {contain_fields}. However, '
                        'the number of matched fields should be 1, but got'
                        f' {len(contain_fields)}.'))
            else:
                invalid_fields.add(input_field)
        return matched_fields, invalid_fields

    if sorted_fields is None:
        return dataframe

    sorted_fields = cast2lowercase(sorted_fields)

    valid_fields = dataframe.columns
    matched_fields, invalid_fields = _filter_field(valid_fields, sorted_fields)
    if invalid_fields:
        raise ValueError(
            highlighted_error(
                f'Expected fields: {valid_fields}, but got {invalid_fields}'))

    return dataframe.sort_values(by=matched_fields, ascending=ascending)


def select_by(dataframe: DataFrame,
              shown_fields: Optional[List[str]] = None,
              unshown_fields: Optional[List[str]] = None) -> DataFrame:
    """Select by the fields.

    When selecting some fields to be shown or be hidden, substring is spported.
    For example, if shown_fields is ['epo'], all field contain 'epo' which will
    be chosen. So the new shown field will be ['epochs'].

    Args:
        dataframe (DataFrame): Data to be filtered.
        shown_fields (List[str], optional): Fields to be outputted.
            Default: None.
        unshown_fields (List[str], optional): Fields to be hidden.
            Default: None.
    """

    @typing.no_type_check
    def _filter_field(valid_fields: Series, input_fields: List[str]):
        matched_fields = []
        invalid_fields = set()
        # record those fields which have been added to matched_fields to avoid
        # duplicated fields. Although the seen_fields is not necessary if
        # matched_fields is type of set, the order of matched_fields will be
        # not consistent with the input_fields
        seen_fields = set()
        for input_field in input_fields:
            contain_index = valid_fields.str.contains(input_field)
            contain_fields = valid_fields[contain_index]
            if len(contain_fields) > 0:
                matched_fields.extend(
                    field for field in (set(contain_fields) - seen_fields))
                seen_fields.update(set(contain_fields))
            else:
                invalid_fields.add(input_field)
        return matched_fields, invalid_fields

    if shown_fields is None and unshown_fields is None:
        return dataframe

    if shown_fields and unshown_fields:
        raise ValueError(
            highlighted_error(
                'shown_fields and unshown_fields must be mutually exclusive.'))

    valid_fields = dataframe.columns
    if shown_fields:
        shown_fields = cast2lowercase(shown_fields)
        matched_fields, invalid_fields = _filter_field(valid_fields,
                                                       shown_fields)
        if invalid_fields:
            raise ValueError(
                highlighted_error(f'Expected fields: {valid_fields}, but got '
                                  f'{invalid_fields}'))

        dataframe = dataframe.filter(items=matched_fields)
    else:
        unshown_fields = cast2lowercase(unshown_fields)  # type: ignore
        matched_fields, invalid_fields = _filter_field(valid_fields,
                                                       unshown_fields)
        if invalid_fields:
            raise ValueError(
                highlighted_error(f'Expected fields: {valid_fields}, but got '
                                  f'{invalid_fields}'))

        dataframe = dataframe.drop(columns=matched_fields)

    dataframe = dataframe.dropna(axis=0, how='all')

    return dataframe


def dump2json(dataframe: DataFrame, json_path: str) -> None:
    """Dump data frame of meta data into JSON.

    Args:
        dataframe (DataFrame): Data to be filtered.
        json_path (str): Dump output to json_path.
    """
    dataframe.to_json(json_path)


<<<<<<< HEAD
def print_df(dataframe: DataFrame, display_width: int) -> None:
=======
def print_df(dataframe: DataFrame, display_width: int = 80) -> None:
>>>>>>> 0a1ffd3c
    """Print Dataframe into terminal."""

    def _max_len(dataframe):
        key_max_len = 0
        value_max_len = 0
        for row in dataframe.iterrows():
            for key, value in row[1].to_dict().items():
                key_max_len = max(key_max_len, len(key))
                value_max_len = max(value_max_len, len(str(value)))
        return key_max_len, value_max_len

    key_max_len, value_max_len = _max_len(dataframe)
    key_max_len += 2
    if key_max_len + value_max_len > display_width:
        value_max_len = display_width - key_max_len

    def _table(row):
        output = ''
        output += '-' * (key_max_len + value_max_len)
        output += '\n'
        output += click.style(f'config id: {row[0]}\n', fg='green')
        row_dict = row[1].dropna().to_dict()
        keys = sorted(row_dict.keys())
        for key in keys:
            output += key.ljust(key_max_len)
            value = str(row_dict[key])
            if len(value) > value_max_len:
                if value_max_len > 3:
                    output += f'{value[:value_max_len-3]}...'
                else:
                    output += '.' * value_max_len
            else:
                output += value
            output += '\n'
        return output

    def _generate_output():
        pd.set_option('display_width', display_width)
        for row in dataframe.iterrows():
            yield _table(row)

    click.echo_via_pager(_generate_output())<|MERGE_RESOLUTION|>--- conflicted
+++ resolved
@@ -8,6 +8,7 @@
 from typing import Any, List, Optional
 
 import click
+import pandas as pd
 from modelindex.load_model_index import load
 from modelindex.models.ModelIndex import ModelIndex
 from pandas import DataFrame, Series
@@ -673,11 +674,7 @@
     dataframe.to_json(json_path)
 
 
-<<<<<<< HEAD
-def print_df(dataframe: DataFrame, display_width: int) -> None:
-=======
 def print_df(dataframe: DataFrame, display_width: int = 80) -> None:
->>>>>>> 0a1ffd3c
     """Print Dataframe into terminal."""
 
     def _max_len(dataframe):
