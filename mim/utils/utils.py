--- conflicted
+++ resolved
@@ -306,12 +306,6 @@
         >>> get_installed_path('mmcls')
         >>> '.../lib/python3.7/site-packages/mmcls'
     """
-<<<<<<< HEAD
-    for pkg in pkg_resources.working_set:
-        if pkg.project_name == package:
-            return osp.join(pkg.location, package)
-    return ''
-=======
     # if the package name is not the same as module name, module name should be
     # inferred. For example, mmcv-full is the package name, but mmcv is module
     # name. If we want to get the installed path of mmcv-full, we should concat
@@ -322,7 +316,6 @@
         return possible_path
     else:
         return osp.join(pkg.location, package2module(package))
->>>>>>> 27fad951
 
 
 def get_torch_cuda_version() -> Tuple[str, str]:
