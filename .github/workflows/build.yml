name: build

on:
  push:
    paths-ignore:
      - 'README.md'
      - 'docs/**'

<<<<<<< HEAD
  pull_request:
    paths-ignore:
      - 'README.md'
      - 'docs/**'
=======
jobs:
  lint:
    runs-on: ubuntu-18.04
    steps:
      - uses: actions/checkout@v2
      - name: Set up Python 3.7
        uses: actions/setup-python@v2
        with:
          python-version: 3.7
      - name: Install pre-commit hook
        run: |
          pip install pre-commit
          pre-commit install
      - name: Linting
        run: pre-commit run --all-files
      - name: Check docstring coverage
        run: |
          pip install interrogate
          interrogate -v --ignore-init-method --ignore-module --ignore-nested-functions --ignore-regex "__repr__" --fail-under 60 mim
>>>>>>> 62bd756d

jobs:
  test:
    runs-on: ubuntu-18.04
    env:
      CUDA: 10.1.105-1
      CUDA_SHORT: 10.1
      UBUNTU_VERSION: ubuntu1804
      FORCE_CUDA: 1
    strategy:
      matrix:
        python-version: [3.7]
        torch: [1.5.0+cu101, 1.8.0+cu101]
        include:
          - torch: 1.5.0+cu101
            torchvision: 0.6.0+cu101
          - torch: 1.8.0+cu101
            torchvision: 0.9.0+cu101
          - torch: 1.8.0+cu101
            torchvision: 0.9.0+cu101
            python-version: 3.6
          - torch: 1.8.0+cu101
            torchvision: 0.9.0+cu101
            python-version: 3.8
    steps:
      - uses: actions/checkout@v2
      - name: Set up Python ${{ matrix.python-version }}
        uses: actions/setup-python@v2
        with:
          python-version: ${{ matrix.python-version }}
      - name: Install CUDA
        run: |
          export INSTALLER=cuda-repo-${UBUNTU_VERSION}_${CUDA}_amd64.deb
          wget http://developer.download.nvidia.com/compute/cuda/repos/${UBUNTU_VERSION}/x86_64/${INSTALLER}
          sudo dpkg -i ${INSTALLER}
          wget https://developer.download.nvidia.com/compute/cuda/repos/${UBUNTU_VERSION}/x86_64/7fa2af80.pub
          sudo apt-key add 7fa2af80.pub
          sudo apt update -qq
          sudo apt install -y cuda-${CUDA_SHORT/./-} cuda-cufft-dev-${CUDA_SHORT/./-}
          sudo apt clean
          export CUDA_HOME=/usr/local/cuda-${CUDA_SHORT}
          export LD_LIBRARY_PATH=${CUDA_HOME}/lib64:${CUDA_HOME}/include:${LD_LIBRARY_PATH}
          export PATH=${CUDA_HOME}/bin:${PATH}
      - name: Upgrade setuptools
        run: pip install --upgrade setuptools
      - name: Install wheel  # wheel is the default package of local environment but docker environment misses the packege so we manually install it
        run: pip install wheel
      - name: Install PyTorch
        run: pip install torch==${{matrix.torch}} torchvision==${{matrix.torchvision}} -f https://download.pytorch.org/whl/torch_stable.html
      - name: Build and install
        run: rm -rf .eggs && pip install -e .
      - name: Validate the installation
        run: python -c "import mim"
      - name: Install unittest dependencies
        run: pip install -r requirements/tests.txt
      - name: Run unittests and generate coverage report
        run: |
          coverage run --branch --source=mim -m pytest tests/
          coverage xml
          coverage report -m
      - name: Upload coverage to Codecov
        uses: codecov/codecov-action@v1.0.10
        with:
          file: ./coverage.xml
          flags: unittests
          env_vars: OS,PYTHON
          name: codecov-umbrella
          fail_ci_if_error: false<|MERGE_RESOLUTION|>--- conflicted
+++ resolved
@@ -6,32 +6,10 @@
       - 'README.md'
       - 'docs/**'
 
-<<<<<<< HEAD
   pull_request:
     paths-ignore:
       - 'README.md'
       - 'docs/**'
-=======
-jobs:
-  lint:
-    runs-on: ubuntu-18.04
-    steps:
-      - uses: actions/checkout@v2
-      - name: Set up Python 3.7
-        uses: actions/setup-python@v2
-        with:
-          python-version: 3.7
-      - name: Install pre-commit hook
-        run: |
-          pip install pre-commit
-          pre-commit install
-      - name: Linting
-        run: pre-commit run --all-files
-      - name: Check docstring coverage
-        run: |
-          pip install interrogate
-          interrogate -v --ignore-init-method --ignore-module --ignore-nested-functions --ignore-regex "__repr__" --fail-under 60 mim
->>>>>>> 62bd756d
 
 jobs:
   test:
