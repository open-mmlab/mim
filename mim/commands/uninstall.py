<<<<<<< HEAD
import os.path as osp
import shutil
import sys

import click

from mim.click import get_installed_package, param2lowercase
from mim.utils import (
    PKG2MODULE,
    call_command,
    get_installed_path,
    remove_installation_records,
)
=======
import click

from mim.click import get_installed_package, param2lowercase
from mim.utils import call_command
>>>>>>> 27fad951


@click.command('uninstall')
@click.argument(
    'package', autocompletion=get_installed_package, callback=param2lowercase)
@click.option(
    '-y',
    '--yes',
    'confirm_yes',
    is_flag=True,
    help='Don’t ask for confirmation of uninstall deletions.')
def cli(package: str, confirm_yes: bool) -> None:
    """Uninstall package.

    Example:

        > mim uninstall mmcv-full
    """
    uninstall(package, confirm_yes)


def uninstall(package: str, confirm_yes=False) -> None:
    """Uninstall package.

    Args:
        package (str): The name of uninstalled package, such as mmcv-full.
        confirm_yes (bool): Don’t ask for confirmation of uninstall deletions.
            Default: True.
    """
    uninstall_cmd = ['python', '-m', 'pip', 'uninstall', package]
    if confirm_yes:
        uninstall_cmd.append('-y')

<<<<<<< HEAD
    call_command(uninstall_cmd)
    # some files are manually copied to .mim when installing, so we should also
    # remove those files here
    package_root = get_installed_path(package)
    if package_root and osp.exists(package_root):
        shutil.rmtree(package_root)

    # if package is installed, importlib.import_module will import the
    # package and add it to sys.modules. However, if we uninstall the
    # package in the same process, is_installed will give a wrong result
    # because importlib.import_module will search package from sys.modules
    # first.
    sys.modules.pop(PKG2MODULE.get(package, package), None)

    remove_installation_records(package)
=======
    call_command(uninstall_cmd)
>>>>>>> 27fad951
<|MERGE_RESOLUTION|>--- conflicted
+++ resolved
@@ -1,23 +1,7 @@
-<<<<<<< HEAD
-import os.path as osp
-import shutil
-import sys
-
-import click
-
-from mim.click import get_installed_package, param2lowercase
-from mim.utils import (
-    PKG2MODULE,
-    call_command,
-    get_installed_path,
-    remove_installation_records,
-)
-=======
 import click
 
 from mim.click import get_installed_package, param2lowercase
 from mim.utils import call_command
->>>>>>> 27fad951
 
 
 @click.command('uninstall')
@@ -51,22 +35,9 @@
     if confirm_yes:
         uninstall_cmd.append('-y')
 
-<<<<<<< HEAD
     call_command(uninstall_cmd)
     # some files are manually copied to .mim when installing, so we should also
     # remove those files here
-    package_root = get_installed_path(package)
-    if package_root and osp.exists(package_root):
-        shutil.rmtree(package_root)
-
-    # if package is installed, importlib.import_module will import the
-    # package and add it to sys.modules. However, if we uninstall the
-    # package in the same process, is_installed will give a wrong result
-    # because importlib.import_module will search package from sys.modules
-    # first.
-    sys.modules.pop(PKG2MODULE.get(package, package), None)
-
-    remove_installation_records(package)
-=======
-    call_command(uninstall_cmd)
->>>>>>> 27fad951
+    # package_root = get_installed_path(package)
+    # if package_root and osp.exists(package_root):
+    #     shutil.rmtree(package_root)